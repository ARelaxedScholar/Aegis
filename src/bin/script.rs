--- conflicted
+++ resolved
@@ -11,7 +11,7 @@
 #[tokio::main]
 async fn main() -> anyhow::Result<()> {
     let time_horizon_in_days = 252;
-    let assets_under_management = 50;
+    let assets_under_management = 10;
     let number_of_factors = 5; // chosen for no specific reason, for the vibes.
     let seed = 42; // a classic
                    // Build your base config; max_concurrency is unused for Local.
@@ -23,11 +23,7 @@
         assets_under_management,
         money_to_invest: 1_000_000.0,
         risk_free_rate: 0.01,
-<<<<<<< HEAD
-        elitism_rate: 0.05,
-=======
         elitism_rate: 0.00,
->>>>>>> 413f0e05
         mutation_rate: 0.1,
         tournament_size: 3,
         sampler: Sampler::factor_model_synthetic(
@@ -66,6 +62,7 @@
             let pop = pop.clone();
 
             async move {
+                let run_start = Instant::now();
                 // attach memetic if needed
                 let memetic_params = MemeticParams {
                     local_objective: Objective::SharpeRatio,
@@ -97,7 +94,8 @@
                 })
                 .await
                 .expect("blocking task panicked");
-
+                
+                let run_elapsed = run_start.elapsed();
                 // offload blocking file I/O
                 let filename = format!("ga_result_{}steps.json", prox_steps);
                 let json = serde_json::to_string_pretty(&result)?;
@@ -107,8 +105,8 @@
                     Ok::<_, std::io::Error>(())
                 })
                 .await??;
-
-                anyhow::Ok((prox_steps, result))
+                
+                anyhow::Ok((prox_steps, result, run_elapsed))
             }
         })
         // only 6 of these futures will run at once:
@@ -116,10 +114,11 @@
         // print each result as it comes in
         .for_each(|res| async {
             match res {
-                Ok((steps, r)) => {
+                Ok((steps, r, dur)) => {
                     println!(
-                        "→ run({} steps): best_sharpe = {:.4}, pop_avg_sharpe = {:.4}",
+                        "→ run({} steps): took {:.2?}:  best_sharpe = {:.4}, pop_avg_sharpe = {:.4}",
                         steps,
+                        dur,
                         r.final_summary.best_sharpe,
                         r.final_summary.population_average_sharpe
                     );
